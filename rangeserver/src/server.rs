--- conflicted
+++ resolved
@@ -514,19 +514,9 @@
                 .collect::<Vec<_>>(),
         };
         let rm = self.maybe_load_and_get_range(&range_id).await?;
-<<<<<<< HEAD
-
-        let mut txs = Vec::new();
-        for id in transaction_ids.iter() {
-            let tx = self.get_transaction_info(*id).await?;
-            txs.push(tx);
-        }
-        rm.commit(txs, request).await?;
-        // self.remove_transactions(&transaction_ids).await;
-=======
-        rm.commit(transaction_id, request).await?;
-        self.remove_transaction(transaction_id).await;
->>>>>>> b833c356
+
+        rm.commit(transaction_ids, request).await?;
+        self.remove_transactions(&transaction_ids).await;
         Ok(())
     }
 
