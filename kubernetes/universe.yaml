---
apiVersion: apps/v1
kind: StatefulSet
metadata:
  name: atomix-universe
  namespace: atomix
  labels:
    app: atomix-universe
spec:
  serviceName: atomix-universe
  replicas: 1
  selector:
    matchLabels:
      app: atomix-universe
  template:
    metadata:
      labels:
        app: atomix-universe
    spec:
      containers:
      - name: universe
        image: atomix-universe:latest
        imagePullPolicy: IfNotPresent
        ports:
        - name: grpc
          containerPort: 50056
        workingDir: /etc/atomix
        command: ["/bin/sh", "-c"]
        args: ["cat /etc/atomix/config.json && universe --config /etc/atomix/config.json"]
        volumeMounts:
        - name: config
          mountPath: /etc/atomix
      volumes:
      - name: config
        configMap:
          name: atomix-config
---
apiVersion: v1
kind: Service
metadata:
  name: atomix-universe
  namespace: atomix
  labels:
    app: atomix-universe
spec:
  ports:
  - port: 50056
    name: grpc
  clusterIP: None
  selector:
<<<<<<< HEAD
    app: atomix-universe
=======
    app: atomix-universe

---
apiVersion: v1
kind: ConfigMap
metadata:
  name: atomix-universe-config
  namespace: atomix
data:
  config.json: |
    {
      "range_server": {
          "range_maintenance_duration": {
              "secs": 1,
              "nanos": 0
          },
          "proto_server_addr": "0.0.0.0:50054",
          "fast_network_addr": "0.0.0.0:50055"
        },
        "universe": {
            "proto_server_addr": "0.0.0.0:50056"
        },
        "frontend": {
            "proto_server_addr": "0.0.0.0:50057",
            "fast_network_addr": "0.0.0.0:50058",
            "transaction_overall_timeout": {
                "secs": 10,
                "nanos": 0
            }
        },
        "epoch": {
            "proto_server_addr": "atomix-epoch:50050",
            "epoch_duration": {
                "secs": 0,
                "nanos": 1000000000
            }
        },
        "cassandra": {
            "cql_addr": "cassandra:9042"
        },
        "regions": {
            "test-region": {
                "warden_address": "atomix-warden:50053",
                "epoch_publishers": [
                    {
                        "name": "ps1",
                        "zone": "test-region/a",
                        "publishers": [
                            {
                                "name": "ep1",
                                "backend_addr": "atomix-epoch-publisher:50051",
                                "fast_network_addr": "atomix-epoch-publisher:50052"
                            }
                        ]
                    }
                ]
            }
        }
    }
>>>>>>> ea78e936
<|MERGE_RESOLUTION|>--- conflicted
+++ resolved
@@ -48,9 +48,6 @@
     name: grpc
   clusterIP: None
   selector:
-<<<<<<< HEAD
-    app: atomix-universe
-=======
     app: atomix-universe
 
 ---
@@ -109,5 +106,4 @@
                 ]
             }
         }
-    }
->>>>>>> ea78e936
+    }